import numpy as np
import torch
from jaxtyping import Float
from ngboost import NGBRegressor
from numpy import ndarray
from skopt.space import Integer
from skopt.space import Real

from testbed.models.base_model import ProbabilisticModel
from testbed.models.ngboost._gaussian_mixtures import build_gaussian_mixture_model

MAX_MINIBATCH_SIZE = 50_000
MAX_VALIDATION_SIZE = 20_000


class NGBoostGaussian(ProbabilisticModel):
    """
    A probabilistic model that uses NGBoost with a Gaussian likelihood.

    NGBoost only accepts 1 dimensional y values.
    """

    def __init__(self, n_estimators: int = 5000, learning_rate: float = 0.05, seed=0):
        super().__init__(seed)
        self.n_estimators = n_estimators
        self.learning_rate = learning_rate
        self.model = None

    def fit(
        self,
        X: Float[ndarray, "batch x_dim"],
        y: Float[ndarray, "batch y_dim"],
    ) -> ProbabilisticModel:
        """
        Fit the model to the data.
        """

        if y.shape[1] > 1:
            raise ValueError("NGBoost only accepts 1 dimensional y values.")

        y = y[:, 0]
        minibatch_frac = min(MAX_MINIBATCH_SIZE, X.shape[0]) / X.shape[0]
        validation_fraction = min(int(0.1 * X.shape[0]), MAX_VALIDATION_SIZE) / X.shape[0]

        self.model = NGBRegressor(
            n_estimators=self.n_estimators,
            learning_rate=self.learning_rate,
            early_stopping_rounds=10,
            minibatch_frac=minibatch_frac,
            validation_fraction=validation_fraction,
            verbose=False,
            random_state=self.seed,
        )
        self.model.fit(X, y)
        return self

    def predict(self, X: Float[ndarray, "batch x_dim"]) -> Float[ndarray, "batch y_dim"]:
        """
        Predict the mean for each input.
        """
        return self.model.predict(X).reshape(-1, 1)

    def predict_distribution(self, X) -> torch.distributions.Distribution:
        """
        Predict the distribution for each input.
        """
        dist_ngboost = self.model.pred_dist(X)
        mean = torch.tensor(dist_ngboost.dist.mean().reshape(-1, 1))
        std = torch.tensor(dist_ngboost.dist.std().reshape(-1, 1))
        dist = torch.distributions.Normal(mean, std)

        return dist

    def sample(
        self, X: Float[ndarray, "batch x_dim"], n_samples=10, seed=None
    ) -> Float[ndarray, "n_samples batch y_dim"]:
        """
        Sample from the probability distribution for each input.
        """
        np.random.seed(seed)
        return self.model.pred_dist(X).sample(n_samples).reshape(n_samples, -1, 1)

    @staticmethod
    def search_space() -> dict:
        """
        Return the search space for parameters of the model.
        """
        return {
            "n_estimators": Integer(100, 10000),
            "learning_rate": Real(0.01, 1),
        }


class NGBoostMixtureGaussian(ProbabilisticModel):
    """
    A probabilistic model that uses NGBoost with a Gaussian mixture likelihood.
    """

<<<<<<< HEAD
    def __init__(self, n_estimators: int = 5000, learning_rate: float = 0.05, k=3, seed=0):
        super().__init__(seed)
=======
    def __init__(self, n_estimators: int = 5000, learning_rate: float = 0.05, k=10):
        super().__init__()
>>>>>>> 44c0bebd
        self.n_estimators = n_estimators
        self.learning_rate = learning_rate
        self.k = k
        self._dist = build_gaussian_mixture_model(k)
        self.model = None

    def fit(
        self,
        X: Float[ndarray, "batch x_dim"],
        y: Float[ndarray, "batch y_dim"],
    ) -> ProbabilisticModel:
        """
        Fit the model to the data.
        """
        if y.shape[1] > 1:
            raise ValueError("NGBoost only accepts 1 dimensional y values.")

        y = y[:, 0]

        minibatch_frac = min(MAX_MINIBATCH_SIZE, X.shape[0]) / X.shape[0]
        validation_fraction = min(int(0.1 * X.shape[0]), MAX_VALIDATION_SIZE) / X.shape[0]

        self.model = NGBRegressor(
            n_estimators=self.n_estimators,
            learning_rate=self.learning_rate,
            Dist=self._dist,
            early_stopping_rounds=10,
            natural_gradient=False,
            minibatch_frac=minibatch_frac,
            validation_fraction=validation_fraction,
            verbose=False,
            random_state=self.seed,
        )

        self.model.fit(X, y)
        return self

    def predict(self, X: Float[ndarray, "batch x_dim"]) -> Float[ndarray, "batch y_dim"]:
        """
        Predict the mean for each input.
        """
        return self.model.predict(X).reshape(-1, 1)

    def sample(
        self, X: Float[ndarray, "batch x_dim"], n_samples=10, seed=None
    ) -> Float[ndarray, "n_samples batch y_dim"]:
        """
        Sample from the probability distribution for each input.
        """
        return self.model.pred_dist(X).sample(n_samples, seed=seed).reshape(n_samples, -1, 1)

    @staticmethod
    def search_space() -> dict:
        """
        Return the search space for parameters of the model.
        """
        return {
            "n_estimators": Integer(100, 10000),
            "learning_rate": Real(0.01, 1),
            "k": Integer(1, 50),
        }<|MERGE_RESOLUTION|>--- conflicted
+++ resolved
@@ -96,13 +96,8 @@
     A probabilistic model that uses NGBoost with a Gaussian mixture likelihood.
     """
 
-<<<<<<< HEAD
     def __init__(self, n_estimators: int = 5000, learning_rate: float = 0.05, k=3, seed=0):
         super().__init__(seed)
-=======
-    def __init__(self, n_estimators: int = 5000, learning_rate: float = 0.05, k=10):
-        super().__init__()
->>>>>>> 44c0bebd
         self.n_estimators = n_estimators
         self.learning_rate = learning_rate
         self.k = k
