--- conflicted
+++ resolved
@@ -89,16 +89,11 @@
             "n_repeats": Integer(10, 50),
             "learning_rate": Real(0.01, 1, "log-uniform"),
             "early_stopping_rounds": Integer(10, 100),
-<<<<<<< HEAD
-            "num_leaves": Integer(10, 50),
+            "num_leaves": Integer(10, 100),
         }
 
     def get_extra_stats(self) -> dict:
         n_estimators_true = self.model.n_estimators_true
         if len(n_estimators_true) == 1:
             n_estimators_true = n_estimators_true[0]
-        return {"n_estimators_true": n_estimators_true}
-=======
-            "num_leaves": Integer(10, 100),
-        }
->>>>>>> de18256e
+        return {"n_estimators_true": n_estimators_true}