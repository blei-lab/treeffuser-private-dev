import tempfile
from functools import partial

import numpy as np
import torch
import torch.nn as nn
from jaxtyping import Float
from lightning import Trainer
from lightning.pytorch.callbacks.early_stopping import EarlyStopping
from lightning_uq_box.models import MLP
from lightning_uq_box.uq_methods import QuantileRegression as QR
from numpy import ndarray
from skopt.space import Integer
from skopt.space import Real
from torch.optim import Adam

from testbed.models._preprocessors import Preprocessor
from testbed.models.base_model import ProbabilisticModel
from testbed.models.lightning_uq_models._data_module import GenericDataModule
from testbed.models.lightning_uq_models._utils import _to_tensor


class QuantileRegression(ProbabilisticModel):

    def __init__(
        self,
        n_layers: int = 3,
        hidden_size: int = 50,
        max_epochs: int = 300,
        learning_rate: float = 1e-2,
        batch_size: int = 32,
        enable_progress_bar: bool = False,
        use_gpu: bool = False,
        patience: int = 10,
        seed: int = 42,
        n_quantiles: int = 10,
    ):
        """
        Implements QuantileRegression using the uq_box library for uncertainty quantification.

        QuantileRegression predicts conditional quantiles that approximate the true quantiles
        of the data without making assumptions about the distribution of errors.

        Args:
            n_layers: The number of hidden layers to use in the MLP model.
            hidden_size: The size of the hidden layers to use in the MLP model.
            max_epochs: The maximum number of epochs to train the model.
            learning_rate: The learning rate to use when training the model.
            batch_size: The batch size to use when training the model.
            enable_progress_bar: Whether to display a progress bar during training.
            use_gpu: Whether to use the GPU for training.
            patience: The number of epochs to wait for improvement before early stopping.
            seed: The random seed for reproducibility.
            quantiles: The quantiles to predict.

        """
        super().__init__(seed)
        self._model: nn.Module = None

        self._y_dim = None
        self._x_dim = None

        self.layers = [hidden_size] * n_layers
        self.learning_rate = learning_rate
        self.batch_size = batch_size
        self.max_epochs = max_epochs
        self.enable_progress_bar = enable_progress_bar
        self.use_gpu = use_gpu
        self.patience = patience
        self.hidden_size = hidden_size
        self.n_layers = n_layers
        self.n_quantiles = n_quantiles

        lower_quantile = 1 / (n_quantiles + 1)
        upper_quantile = 1 - lower_quantile
        self.quantiles = np.linspace(lower_quantile, upper_quantile, n_quantiles - 1)
        # add the median
        self.quantiles = np.array([*list(self.quantiles), 0.5])
        self.quantiles = np.sort(self.quantiles)

        self._x_scaler = None
        self._y_scaler = None

        self.seed = seed

        self._my_temp_dir = tempfile.mkdtemp()

        if self.seed is not None:
            np.random.seed(self.seed)
            torch.manual_seed(self.seed)

    def fit(self, X: Float[ndarray, "batch x_dim"], y: Float[ndarray, "batch y_dim"]) -> None:
        """
        Fits the QuantileRegression model using provided training data.
        """
        self._y_dim = y.shape[1]
        self._x_dim = X.shape[1]

        # if y is not 1D, raise an error
        if y.shape[1] > 1:
            raise ValueError("QuantileRegression only accepts 1 dimensional y values.")

<<<<<<< HEAD
        dm = GenericDataModule(X.astype(float), y, batch_size=self.batch_size)
=======
        self._x_scaler = Preprocessor()
        self._y_scaler = Preprocessor()

        X = self._x_scaler.fit_transform(X)
        y = self._y_scaler.fit_transform(y)

        dm = GenericDataModule(X, y, batch_size=self.batch_size)
>>>>>>> b0f4379b
        network = MLP(
            n_inputs=self._x_dim,
            n_hidden=self.layers,
            n_outputs=len(self.quantiles) * self._y_dim,
            activation_fn=nn.ReLU(),
        )

        self._model = QR(
            model=network,
            optimizer=partial(Adam, lr=self.learning_rate),
            quantiles=list(self.quantiles),
        )

        early_stop_callback = EarlyStopping(
            monitor="val_loss",
            min_delta=0.00,
            patience=self.patience,
            verbose=False,
            mode="min",
        )
        trainer = Trainer(
            max_epochs=self.max_epochs,
            accelerator="gpu" if self.use_gpu else "cpu",
            enable_checkpointing=False,
            enable_progress_bar=self.enable_progress_bar,
            check_val_every_n_epoch=1,
            default_root_dir=self._my_temp_dir,
            callbacks=[early_stop_callback],
        )
        trainer.fit(self._model, dm)

    @torch.no_grad()
    def predict(self, X: Float[ndarray, "batch x_dim"]) -> Float[ndarray, "batch y_dim"]:
        """
        Predicts using the QuantileRegression model by outputting the median quantile.
        """
        if self._model is None:
            raise ValueError("The model must be trained before calling predict.")

        X = self._x_scaler.transform(X)
        X = _to_tensor(X)
        self._model.eval()

        preds = self._model.predict_step(X)
        y = preds["pred"]
        y_np = y.cpu().numpy()
        y = self._y_scaler.inverse_transform(y_np)
        return y_np

    @torch.no_grad()
    def sample(
        self,
        X: Float[ndarray, "batch x_dim"],
        n_samples: int = 10,
        seed=None,
    ) -> Float[torch.Tensor, "n_samples batch y_dim"]:
        """
        Samples from the QuantileRegression model by linearly interpolating between predicted quantiles.
        """
        if self._model is None:
            raise ValueError("The model must be trained before calling sample.")
        X = _to_tensor(X)

        quantiles = self._model(X)  # shape: (batch, n_quantiles)
        samples = np.random.default_rng(seed).uniform(
            0, 1, size=(X.shape[0], n_samples)
        )  # shape: (batch, n_samples)
        samples_lst = []
        for i in range(X.shape[0]):
            samples_lst.append(
                np.interp(samples[i, :], self.quantiles, quantiles[i].cpu().numpy())
            )

        samples = np.array(samples_lst).T
        samples = samples[:, :, np.newaxis]

        samples = samples.reshape(-1, self._y_dim)
        samples = self._y_scaler.inverse_transform(samples)
        samples = samples.reshape(n_samples, -1, self._y_dim)

        return samples

    @staticmethod
    def search_space() -> dict:
        return {
            "n_layers": Integer(1, 5),
            "hidden_size": Integer(10, 500),
            "learning_rate": Real(1e-5, 1e-1, prior="log-uniform"),
        }<|MERGE_RESOLUTION|>--- conflicted
+++ resolved
@@ -100,17 +100,13 @@
         if y.shape[1] > 1:
             raise ValueError("QuantileRegression only accepts 1 dimensional y values.")
 
-<<<<<<< HEAD
-        dm = GenericDataModule(X.astype(float), y, batch_size=self.batch_size)
-=======
         self._x_scaler = Preprocessor()
         self._y_scaler = Preprocessor()
 
-        X = self._x_scaler.fit_transform(X)
+        X = self._x_scaler.fit_transform(X.astype(float))
         y = self._y_scaler.fit_transform(y)
 
         dm = GenericDataModule(X, y, batch_size=self.batch_size)
->>>>>>> b0f4379b
         network = MLP(
             n_inputs=self._x_dim,
             n_hidden=self.layers,
