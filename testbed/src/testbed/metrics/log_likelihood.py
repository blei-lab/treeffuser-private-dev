from typing import Dict
from typing import List
from typing import Union

import numpy as np
import torch
from jaxtyping import Float
from numpy import ndarray
from sklearn.model_selection import GridSearchCV
from sklearn.neighbors import KernelDensity
from tqdm import tqdm

from testbed.metrics.base_metric import Metric
from testbed.models.base_model import ProbabilisticModel

# Corresponds to event with probability of 10^-6
INT_LIKELIHOOD_CUTOFF = -6


class LogLikelihoodFromSamplesMetric(Metric):
    """
    Computes the log likelihood of a model's predictive distribution given empirical samples of the model.
    If the arguments passed are integers the log likelihood is computed using a simple counting method.
    Otherwise, a kernel density estimator is fit to the samples and the log likelihood is computed using the KDE.

    Parameters
    ----------

    bandwidth : float, optional
        The bandwidth of the kernel density estimator used to fit the samples.
        If None, the bandwidth is estimated using cross-validation.
    is_int : bool, optional
        Whether the samples are meant to be integers. If True, the
        likelihood is estimated via an a bayesian approximation to the
        empirical distribution with dirichlet priors. (see code for details)
    verbose : bool, optional
        Whether to print progress information.
    """

    def __init__(
        self,
        n_samples: int = 50,
        bandwidth: Union[str, float] = "scott",
        is_int=False,
        verbose=False,
    ) -> None:
<<<<<<< HEAD

=======
        super().__init__()
        self.n_samples = n_samples
>>>>>>> 4649222d
        self.bandwidth = bandwidth
        self.is_int = is_int
        self.verbose = verbose

    def compute(
        self,
        model: ProbabilisticModel,
        X_test: Float[ndarray, "batch n_features"],
        y_test: Float[ndarray, "batch y_dim"],
        n_samples: Optional[int] = None,
        samples: Float[ndarray, "n_samples batch y_dim"] = None,
    ) -> Dict[str, float]:
        """
        Compute the log likelihood of the predictive distribution.

        Parameters
        ----------
        n_samples : int, optional
            The number of samples to draw from the model's predictive distribution.
        model : ProbabilisticModel
            The model to evaluate.
        X_test : ndarray of shape (batch, n_features)
            The input data.
        y_test : ndarray of shape (batch, y_dim)
            The true output values.

        Returns
        -------
        log_likelihood : dict
            A single scalar which quantifies the log likelihood of the predictive distribution from empirical samples.
        """
        if samples is not None:
            y_samples = samples
        else:
            y_samples: Float[ndarray, "n_samples batch y_dim"] = model.sample(
<<<<<<< HEAD
                X=X_test, n_samples=n_samples
=======
                X=X_test, n_samples=self.n_samples, seed=self.seed
>>>>>>> 4649222d
            )
        _, batch, y_dim = y_samples.shape

        assert batch == X_test.shape[0], f"batch={batch} != X_test.shape[0]={X_test.shape[0]}"
        assert y_dim == y_test.shape[1], f"y_dim={y_dim} != y_test.shape[1]={y_test.shape[1]}"

        nll = 0
        y_test_rounded = np.round(y_test)
        is_int = np.max(np.abs(y_test - y_test_rounded)) < 1e-10
        for i in tqdm(range(batch), disable=not self.verbose):
            y_train_xi = y_samples[:, i, :]
            y_test_xi = y_test[i, :]

            if is_int:
                nll -= fit_and_evaluate_int_prob(y_train_xi, [y_test_xi])
            else:
                nll -= fit_and_evaluate_kde(y_train_xi, [y_test_xi], bandwidth=None)

        nll /= batch

        return {
            "nll_samples": nll,
        }


def fit_and_evaluate_int_prob(y_train: Float[ndarray, "n_samples y_dim"], y_test: List[float]):
    """
    Used only when y_train is meant to represent integer values.

    We fit a dirichlet distribution to the empirical distribution of y_train
    and then evaluate the log likelihood of y_test under this distribution.
    The dirichlet distribution has a uniform prior over all possible values
    according to the empirical distribution of y_train and y_test.
    """
    # Currently only works with 1D y_train
    assert y_train.shape[1] == 1

    y_test_int = np.round(y_test).flatten()
    y_train_int = np.round(y_train).flatten()

    min_y = np.min([np.min(y_train_int), np.min(y_test_int)])
    max_y = np.max([np.max(y_train_int), np.max(y_test_int)])
    n_vals = max_y - min_y + 1

    unique, counts = np.unique(y_train_int, return_counts=True)

    epsilon = 1 / n_vals
    total_counts = np.sum(counts) + 1

    counts_dict = dict(zip(unique, counts))
    probs_test = np.array(
        [(counts_dict.get(y, 0) + epsilon) / total_counts for y in y_test_int]
    )
    log_probs_test = np.log(probs_test)
    return np.sum(log_probs_test)


def fit_and_evaluate_kde(y_train: Float[ndarray, "n_samples y_dim"], y_test, bandwidth=None):
    if bandwidth is not None:
        kde = KernelDensity(bandwidth=bandwidth)
    else:
        # fit a kernel density estimator to the samples using cross-validation for the bandwidth
        kde = KernelDensity()
        std = np.std(y_train)
        log_std = np.log10(std)
        grid = GridSearchCV(
            kde,
            {"bandwidth": np.logspace(log_std - 3, log_std + 3, 10, base=10)},
            cv=3,
        )
        grid.fit(y_train)
        kde = grid.best_estimator_

    # plot the kde
    kde.fit(y_train)

    score = kde.score_samples(y_test)[0]
    return score


class LogLikelihoodExactMetric(Metric):
    """
    Computes the log likelihood of a model's predictive distribution if the closed-form likelihood is available.

    """

    def __init__(self) -> None:
        super().__init__()

    def compute(
        self,
        model: ProbabilisticModel,
        X_test: Float[ndarray, "batch n_features"],
        y_test: Float[ndarray, "batch y_dim"],
    ) -> Dict[str, float]:
        """
        Compute the log likelihood of the predictive distribution.

        Parameters
        ----------
        model : ProbabilisticModel
            The model to evaluate.
        X_test : ndarray of shape (batch, n_features)
            The input data.
        y_test : ndarray of shape (batch, y_dim)
            The true output values.

        Returns
        -------
        log_likelihood : dict
            A single scalar which quantifies the log likelihood of the predictive distribution from empirical samples.
        """

        try:
            y_distribution = model.predict_distribution(X_test)
        except NotImplementedError:
            return {
                "nll_true": np.nan,
            }

        nll = -y_distribution.log_prob(torch.tensor(y_test)).mean()

        if isinstance(nll, torch.Tensor):
            nll = nll.item()

        return {
            "nll_true": nll,
        }<|MERGE_RESOLUTION|>--- conflicted
+++ resolved
@@ -25,7 +25,8 @@
 
     Parameters
     ----------
-
+    n_samples : int, optional
+        The number of samples to draw from the model's predictive distribution.
     bandwidth : float, optional
         The bandwidth of the kernel density estimator used to fit the samples.
         If None, the bandwidth is estimated using cross-validation.
@@ -44,12 +45,8 @@
         is_int=False,
         verbose=False,
     ) -> None:
-<<<<<<< HEAD
-
-=======
         super().__init__()
         self.n_samples = n_samples
->>>>>>> 4649222d
         self.bandwidth = bandwidth
         self.is_int = is_int
         self.verbose = verbose
@@ -59,7 +56,6 @@
         model: ProbabilisticModel,
         X_test: Float[ndarray, "batch n_features"],
         y_test: Float[ndarray, "batch y_dim"],
-        n_samples: Optional[int] = None,
         samples: Float[ndarray, "n_samples batch y_dim"] = None,
     ) -> Dict[str, float]:
         """
@@ -67,8 +63,6 @@
 
         Parameters
         ----------
-        n_samples : int, optional
-            The number of samples to draw from the model's predictive distribution.
         model : ProbabilisticModel
             The model to evaluate.
         X_test : ndarray of shape (batch, n_features)
@@ -85,11 +79,7 @@
             y_samples = samples
         else:
             y_samples: Float[ndarray, "n_samples batch y_dim"] = model.sample(
-<<<<<<< HEAD
-                X=X_test, n_samples=n_samples
-=======
                 X=X_test, n_samples=self.n_samples, seed=self.seed
->>>>>>> 4649222d
             )
         _, batch, y_dim = y_samples.shape
 
