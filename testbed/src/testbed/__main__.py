--- conflicted
+++ resolved
@@ -344,14 +344,9 @@
 def run_model_on_dataset(
     X_train: Float[ndarray, "train_size n_features"],
     X_test: Float[ndarray, "test_size n_features"],
-<<<<<<< HEAD
-    y_train: Float[ndarray, "train_size 1"],
-    y_test: Float[ndarray, "test_size 1"],
-    cat_idx: List[int],
-=======
     y_train: Float[ndarray, "train_size n_targets"],
     y_test: Float[ndarray, "test_size n_targets"],
->>>>>>> b0f4379b
+    cat_idx: List[int],
     model_name: str,
     metrics: List[Metric],
     evaluation_mode: Literal["bayes_opt", "cross_val"] = "cross_val",
@@ -389,16 +384,12 @@
     else:
         model = model_class(seed=seed)
 
-<<<<<<< HEAD
+    train_start = time.time()
     if model_name in SUPPORT_CATEGORICAL:
         model.fit(X_train, y_train, cat_idx)
     else:
         model.fit(X_train, y_train)
-=======
-    train_start = time.time()
-    model.fit(X_train, y_train)
     train_end = time.time()
->>>>>>> b0f4379b
 
     results = {}
     results["train_time"] = train_end - train_start
