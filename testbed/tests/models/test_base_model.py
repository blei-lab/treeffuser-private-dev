from typing import Type

import numpy as np
import pytest
from testbed.models import BayesOptProbabilisticModel
from testbed.models import ProbabilisticModel
<<<<<<< HEAD
from testbed.models import make_autoregressive_probabilistic_model
=======
from testbed.models.lightning_uq_models import DeepEnsemble
from testbed.models.lightning_uq_models import MCDropout
from testbed.models.lightning_uq_models import QuantileRegression
>>>>>>> 44c0bebd
from testbed.models.ngboost import NGBoostGaussian


@pytest.mark.parametrize(
    "model_class", [NGBoostGaussian, MCDropout, DeepEnsemble, QuantileRegression]
)
def test_bayes_opt_works(model_class: Type[ProbabilisticModel]):
    """
    Simple test to check if our wrapper for bayesian optimization works
    """
    # add seed
    np.random.seed(0)

    n_samples = 100
    n_pred_samples = 10
    n_features = 1
    n_targets = 1

    X = np.random.rand(n_samples, n_features)
    epsilon = np.random.rand(n_samples, n_targets) * 0.1
    beta = np.random.rand(n_features, n_targets)

    y = X @ beta + epsilon
    model = BayesOptProbabilisticModel(
        model_class=model_class, n_iter_bayes_opt=2, cv=2, n_jobs=1
    )
<<<<<<< HEAD
    model.fit(X, y)

    # Check that everything runs
    y_pred = model.predict(X)
    y_samples = model.sample(X, n_samples=n_pred_samples)

    assert y_pred.shape == (n_samples, n_targets)
    assert y_samples.shape == (n_pred_samples, n_samples, n_targets)


def test_multioutput_class_factory_works():
    """
    Simple test to check if our wrapper for bayesian optimization works
    """
    # add seed
    np.random.seed(0)

    n_samples = 100
    n_pred_samples = 10
    n_features = 1
    n_targets = 2

    X = np.random.rand(n_samples, n_features)
    epsilon = np.random.rand(n_samples, n_targets)
    beta = np.random.rand(n_features, n_targets)

    y = X @ beta + epsilon
    auto_regressive_model = make_autoregressive_probabilistic_model(NGBoostGaussian)
    model = BayesOptProbabilisticModel(
        model_class=auto_regressive_model, n_iter_bayes_opt=2, cv=2, n_jobs=1
    )
=======
>>>>>>> 44c0bebd
    model.fit(X, y)

    # Check that everything runs
    y_pred = model.predict(X)
    y_samples = model.sample(X, n_samples=n_pred_samples)

    assert y_pred.shape == (n_samples, n_targets)
    assert y_samples.shape == (n_pred_samples, n_samples, n_targets)<|MERGE_RESOLUTION|>--- conflicted
+++ resolved
@@ -4,13 +4,10 @@
 import pytest
 from testbed.models import BayesOptProbabilisticModel
 from testbed.models import ProbabilisticModel
-<<<<<<< HEAD
 from testbed.models import make_autoregressive_probabilistic_model
-=======
 from testbed.models.lightning_uq_models import DeepEnsemble
 from testbed.models.lightning_uq_models import MCDropout
 from testbed.models.lightning_uq_models import QuantileRegression
->>>>>>> 44c0bebd
 from testbed.models.ngboost import NGBoostGaussian
 
 
@@ -37,7 +34,6 @@
     model = BayesOptProbabilisticModel(
         model_class=model_class, n_iter_bayes_opt=2, cv=2, n_jobs=1
     )
-<<<<<<< HEAD
     model.fit(X, y)
 
     # Check that everything runs
@@ -69,8 +65,6 @@
     model = BayesOptProbabilisticModel(
         model_class=auto_regressive_model, n_iter_bayes_opt=2, cv=2, n_jobs=1
     )
-=======
->>>>>>> 44c0bebd
     model.fit(X, y)
 
     # Check that everything runs
